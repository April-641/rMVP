# Data pre-processing module
# 
# Copyright (C) 2016-2018 by Xiaolei Lab
# 
# Licensed under the Apache License, Version 2.0 (the "License");
# you may not use this file except in compliance with the License.
# You may obtain a copy of the License at
# 
# http://www.apache.org/licenses/LICENSE-2.0
# 
# Unless required by applicable law or agreed to in writing, software
# distributed under the License is distributed on an "AS IS" BASIS,
# WITHOUT WARRANTIES OR CONDITIONS OF ANY KIND, either express or implied.
# See the License for the specific language governing permissions and
# limitations under the License.


#' To perform GWAS with GLM and MLM model and get the P value of SNPs
#'
#' Build date: Aug 30, 2016
#' Last update: May 25, 2017
#'
#' @author Lilin Yin and Xiaolei Liu
#' 
#' @param phe phenotype, n * 2 matrix
#' @param geno Genotype in numeric format, pure 0, 1, 2 matrix; m * n, m is marker size, n is population size
#' @param CV Covariance, design matrix(n * x) for the fixed effects
#' @param cpu number of cpus used for parallel computation
#' @param bar whether to show the progress bar
#'
#' @return m * 2 matrix, the first column is the SNP effect, the second column is the P values
#' @export
#'
#' @examples
#' phePath <- system.file("extdata", "07_other", "mvp.phe", package = "rMVP")
#' phenotype <- read.table(phePath, header=TRUE)
#' idx <- !is.na(phenotype[, 2])
#' phenotype <- phenotype[idx, ]
#' print(dim(phenotype))
#' genoPath <- system.file("extdata", "06_mvp-impute", "mvp.imp.geno.desc", package = "rMVP")
#' genotype <- attach.big.matrix(genoPath)
#' genotype <- genotype[, idx]
#' print(dim(genotype))
#' glm <- MVP.GLM(phe=phenotype, geno=genotype)
#' str(glm)
MVP.GLM <-
<<<<<<< HEAD
function(phe, geno, CV=NULL, cpu=2, bar=TRUE){
    R.ver <- Sys.info()[['sysname']]
    wind <- R.ver == 'Windows'
=======
function(phe, geno, CV=NULL, cpu=2, priority="speed", memo="MVP.GLM", bar=TRUE){
>>>>>>> 1a773164
    taxa <- colnames(phe)[2]
    
    n <- ncol(geno)
    m <- nrow(geno)
    
<<<<<<< HEAD
=======
    if (priority == "speed")
        geno <- as.matrix(geno)
    
>>>>>>> 1a773164
    ys <- as.numeric(as.matrix(phe[,2]))
    
    if (is.null(CV)) {
        X0 <- matrix(1, n)
    } else {
        X0 <- cbind(matrix(1, n), CV)
    }
    
    q0 <- ncol(X0)
    iXX <- matrix(NA, q0 + 1, q0 + 1)
    Xt <- matrix(NA, n, q0 + 1)

    y <- matrix(ys)
    X0X0 <- crossprod(X0)

    X0Y <- crossprod(X0,y)

    YY <- crossprod(y)

    X0X0i <- solve(X0X0)

    #parallel function for GLM model
    eff.glm <- function(i){
        if (bar) {
            print.f(i)
        }

        SNP <- geno[i, ]
        #Process the edge (marker effects)
        sy <- crossprod(SNP,y)
        ss <- crossprod(SNP)
        xs <- crossprod(X0,SNP)
        
        B21 <- crossprod(xs, X0X0i)
        t2 <- B21 %*% xs
        B22 <- ss - t2
        invB22 <- 1/B22
        NeginvB22B21 <- crossprod(-invB22,B21)
        B21B21 <- crossprod(B21)
        iXX11 <- X0X0i + as.numeric(invB22) * B21B21
        
        #Derive inverse of LHS with partationed matrix
        i1 = seq_len(q0)
        i2 = q0 + 1
        iXX[i1, i1] = iXX11
        iXX[i2, i2] = invB22
        iXX[i2, i1] = NeginvB22B21
        iXX[i1, i2] = NeginvB22B21
        
        df  <- n - i2
        rhs <- c(X0Y,sy)
        effect <- crossprod(iXX,rhs)
        ve <- (YY - crossprod(effect, rhs)) / df
        effect <- effect[i2]
        t.value <- effect/sqrt(invB22 * ve)
        p <- 2 * pt(abs(t.value), df, lower.tail = FALSE)
        return(list(effect = effect, p = p))
    }
    
<<<<<<< HEAD
    if(cpu == 1){
        math.cpu <- try(getMKLthreads(), silent=TRUE)
        mkl.cpu <- ifelse((2^(n %/% 1000)) < math.cpu, 2^(n %/% 1000), math.cpu)
        try(setMKLthreads(mkl.cpu), silent=TRUE)
        print.f <- function(i){print_bar(i=i, n=m, type="type1", fixed.points=TRUE)}
        results <- lapply(1:m, eff.glm)
        try(setMKLthreads(math.cpu), silent=TRUE)
    }else{
        if(wind){
            print.f <- function(i){print_bar(i=i, n=m, type="type1", fixed.points=TRUE)}
            cl <- makeCluster(getOption("cl.cores", cpu))
            clusterExport(cl, varlist=c("geno", "ys", "X0"), envir=environment())
            Exp.packages <- clusterEvalQ(cl, c(library(bigmemory)))
            results <- parLapply(cl, 1:m, eff.glm)
            stopCluster(cl)
        }else{
            tmpf.name <- tempfile()
            tmpf <- fifo(tmpf.name, open="w+b", blocking=TRUE)
            writeBin(0, tmpf)
            print.f <- function(i){print_bar(n=m, type="type3", tmp.file=tmpf, fixed.points=TRUE)}
            R.ver <- Sys.info()[['sysname']]
            if(R.ver == 'Linux') {
                math.cpu <- try(getMKLthreads(), silent=TRUE)
                try(setMKLthreads(1), silent=TRUE)
            }
            results <- mclapply(1:m, eff.glm, mc.cores=cpu)
            close(tmpf); unlink(tmpf.name); cat('\n');
            if(R.ver == 'Linux') {
                try(setMKLthreads(math.cpu), silent=TRUE)
            }
        }
=======
    if (cpu == 1) {
        print.f <- function(i) {
            print_bar(i = i, n = m, type = "type1", fixed.points = TRUE)
        }

        math.cpu <- try(RevoUtilsMath::getMKLthreads(), silent = TRUE)
        mkl_env({
            results <- lapply(seq_len(m), eff.glm)
        }, threads = min(2^(n %/% 1000), math.cpu))
        
    } else {
        if (Sys.info()[['sysname']] == 'Windows') {
            print.f <- function(i) {
                print_bar(i = i, n = m, type = "type1", fixed.points = TRUE)
            }
            cl <- makeCluster(getOption("cl.cores", cpu))
            clusterExport(cl, varlist = c("geno", "ys", "X0"), envir = environment())
            Exp.packages <- clusterEvalQ(cl, c(library(bigmemory)))
            results <- parLapply(cl, seq_len(m), eff.glm)
            stopCluster(cl)
        } else {
            tmpf.name <- tempfile()
            tmpf <- fifo(tmpf.name, open="w+b", blocking=TRUE)
            writeBin(0, tmpf)
            print.f <- function(i){print_bar(n=m, type="type3", tmp.file=tmpf, fixed.points=TRUE)}
            mkl_env({
                results <- mclapply(seq_len(m), eff.glm, mc.cores = cpu)
            })
            close(tmpf)
            unlink(tmpf.name)
            message()
        }
    }
    if (is.list(results)) {
        results <- matrix(unlist(results), m, byrow = TRUE)
>>>>>>> 1a773164
    }
    return(results)
}#end of MVP.GLM function<|MERGE_RESOLUTION|>--- conflicted
+++ resolved
@@ -44,24 +44,13 @@
 #' glm <- MVP.GLM(phe=phenotype, geno=genotype)
 #' str(glm)
 MVP.GLM <-
-<<<<<<< HEAD
 function(phe, geno, CV=NULL, cpu=2, bar=TRUE){
-    R.ver <- Sys.info()[['sysname']]
-    wind <- R.ver == 'Windows'
-=======
-function(phe, geno, CV=NULL, cpu=2, priority="speed", memo="MVP.GLM", bar=TRUE){
->>>>>>> 1a773164
+
     taxa <- colnames(phe)[2]
     
     n <- ncol(geno)
     m <- nrow(geno)
     
-<<<<<<< HEAD
-=======
-    if (priority == "speed")
-        geno <- as.matrix(geno)
-    
->>>>>>> 1a773164
     ys <- as.numeric(as.matrix(phe[,2]))
     
     if (is.null(CV)) {
@@ -121,39 +110,6 @@
         return(list(effect = effect, p = p))
     }
     
-<<<<<<< HEAD
-    if(cpu == 1){
-        math.cpu <- try(getMKLthreads(), silent=TRUE)
-        mkl.cpu <- ifelse((2^(n %/% 1000)) < math.cpu, 2^(n %/% 1000), math.cpu)
-        try(setMKLthreads(mkl.cpu), silent=TRUE)
-        print.f <- function(i){print_bar(i=i, n=m, type="type1", fixed.points=TRUE)}
-        results <- lapply(1:m, eff.glm)
-        try(setMKLthreads(math.cpu), silent=TRUE)
-    }else{
-        if(wind){
-            print.f <- function(i){print_bar(i=i, n=m, type="type1", fixed.points=TRUE)}
-            cl <- makeCluster(getOption("cl.cores", cpu))
-            clusterExport(cl, varlist=c("geno", "ys", "X0"), envir=environment())
-            Exp.packages <- clusterEvalQ(cl, c(library(bigmemory)))
-            results <- parLapply(cl, 1:m, eff.glm)
-            stopCluster(cl)
-        }else{
-            tmpf.name <- tempfile()
-            tmpf <- fifo(tmpf.name, open="w+b", blocking=TRUE)
-            writeBin(0, tmpf)
-            print.f <- function(i){print_bar(n=m, type="type3", tmp.file=tmpf, fixed.points=TRUE)}
-            R.ver <- Sys.info()[['sysname']]
-            if(R.ver == 'Linux') {
-                math.cpu <- try(getMKLthreads(), silent=TRUE)
-                try(setMKLthreads(1), silent=TRUE)
-            }
-            results <- mclapply(1:m, eff.glm, mc.cores=cpu)
-            close(tmpf); unlink(tmpf.name); cat('\n');
-            if(R.ver == 'Linux') {
-                try(setMKLthreads(math.cpu), silent=TRUE)
-            }
-        }
-=======
     if (cpu == 1) {
         print.f <- function(i) {
             print_bar(i = i, n = m, type = "type1", fixed.points = TRUE)
@@ -189,7 +145,6 @@
     }
     if (is.list(results)) {
         results <- matrix(unlist(results), m, byrow = TRUE)
->>>>>>> 1a773164
     }
     return(results)
 }#end of MVP.GLM function