# Data pre-processing module
# 
# Copyright (C) 2016-2018 by Xiaolei Lab
# 
# Licensed under the Apache License, Version 2.0 (the "License");
# you may not use this file except in compliance with the License.
# You may obtain a copy of the License at
# 
# http://www.apache.org/licenses/LICENSE-2.0
# 
# Unless required by applicable law or agreed to in writing, software
# distributed under the License is distributed on an "AS IS" BASIS,
# WITHOUT WARRANTIES OR CONDITIONS OF ANY KIND, either express or implied.
# See the License for the specific language governing permissions and
# limitations under the License.


#' To perform GWAS with GLM and MLM model and get the P value of SNPs
#'
#' Build date: Aug 30, 2016
#' Last update: Aug 30, 2016
#' 
#' @author Lilin Yin and Xiaolei Liu
#' 
#' @param phe phenotype, n * 2 matrix
#' @param geno genotype, m * n, m is marker size, n is population size
#' @param K Kinship, Covariance matrix(n * n) for random effects; must be positive semi-definite
#' @param CV covariates
#' @param REML a list that contains ve and vg
#' @param priority speed or memory
#' @param cpu number of cpus used for parallel computation
#' @param bar whether to show the progress bar
#' @param vc.method the methods for estimating variance component("emma" or "gemma")
#' @param maxLine when the priority is 'memory', users can change this parameter to limit the memory
#' @param file.output whether to output files or not
#' @param memo a marker on output file name
#'
#' @return
#' results: a m * 2 matrix, the first column is the SNP effect, the second column is the P values
#' @export
#'
#' @examples
#' phePath <- system.file("extdata", "07_other", "mvp.phe", package = "rMVP")
#' phenotype <- read.table(phePath, header=TRUE)
#' idx <- !is.na(phenotype[, 2])
#' phenotype <- phenotype[idx, ]
#' print(dim(phenotype))
#' genoPath <- system.file("extdata", "06_mvp-impute", "mvp.imp.geno.desc", package = "rMVP")
#' genotype <- attach.big.matrix(genoPath)
#' genotype <- genotype[, idx]
#' print(dim(genotype))
#' K <- MVP.K.VanRaden(genotype)
#' mlm <- MVP.MLM(phe=phenotype, geno=genotype, K=K)
#' str(mlm)
MVP.MLM <-
function(phe, geno, K=NULL, CV=NULL, REML=NULL, priority="speed", cpu=1, bar=TRUE,vc.method="EMMA",maxLine=1000, file.output=TRUE, memo="MVP"){
    if (Sys.info()[['sysname']] == 'Windows')
        cpu <- 1
    math.cpu <- try(RevoUtilsMath::getMKLthreads(), silent=TRUE)
    
    n <- ncol(geno)
    m <- nrow(geno)
<<<<<<< HEAD
=======
    if (priority == "speed")
        geno <- as.matrix(geno)
>>>>>>> 1a773164
    
    ys <- as.numeric(as.matrix(phe[,2]))
    if (is.null(K)) {
        print("Calculating Kinship...")
        K <- MVP.K.VanRaden(M = geno, priority = priority, maxLine = maxLine)
        gc()
        
        if (file.output) {
            filebck <- paste0("MVP.", colnames(phe)[2], memo, ".kin.bin")
            filedes <- paste0("MVP.", colnames(phe)[2], memo, ".kin.desc")
            remove_if_exist(filebck, filedes)
            Kin.backed <- big.matrix(
                nrow = nrow(K),
                ncol = ncol(K),
                type = "double",
                backingfile = filebck,
                descriptorfile = filedes
            )
            Kin.backed[, ] <- K[, ]
            flush(Kin.backed)
            rm(list = c("Kin.backed"))
            gc()
        }
    } else {
        # convert K to base:matrix
        K <- K[, ]
    }

    if (is.null(CV)) {
        X0 <- matrix(1, n)
    } else {
        X0 <- cbind(matrix(1, n), CV)
    }

    # number of fixed effects
    nf <- ncol(X0) + 1
    if (is.null(REML)) {
        print("Variance components...")   
        if (vc.method == "EMMA")
            REML <- MVP.EMMA.Vg.Ve(y=ys, X=X0, K=K)
        if (vc.method == "GEMMA")
            REML <- MVP.GEMMA.Vg.Ve(y=ys, X=X0, K=K)
        print("Variance components is Done!")
    }

    q0 <- ncol(X0)
    iXX <- matrix(NA,q0+1,q0+1)
    Xt <- matrix(NA,n, q0+1)
 
    ves <- REML$ve
    vgs <- REML$vg
    lambda <- ves/vgs
    print("Eigen Decomposition...")
    eig <- eigen(K, symmetric=TRUE); rm(K); gc()
    print("Eigen-Decomposition is Done!")
    
    U <- eig$vectors * matrix(sqrt(1/(eig$values + lambda)), n, length(eig$values), byrow=TRUE); rm(eig); gc()
    
    y <- matrix(ys)
    yt <- crossprod(U, y)
    X0t <- crossprod(U, X0)
    X0X0 <- crossprod(X0t)
    X0Y <- crossprod(X0t,yt)
    iX0X0 <- solve(X0X0)
    
    Xt[seq_len(n), seq_len(q0)] <- X0t

    #parallel function for MLM model
    eff.mlm.parallel <- function(i){
        if(bar)
            print.f(i)
        SNP <- geno[i, ]
        xst <- crossprod(U, SNP)
        Xt[seq_len(n), q0 + 1] <- xst
        X0Xst <- crossprod(X0t,xst)
        XstX0 <- t(X0Xst)
        xstxst <- crossprod(xst)
        xsY <- crossprod(xst,yt)
        XY <- c(X0Y,xsY)
        #B22 <- xstxst - XstX0%*%iX0X0%*%X0Xst
        B22 <- xstxst - crossprod(X0Xst, iX0X0) %*% X0Xst
        invB22 <- 1 / B22
        B21 <- tcrossprod(XstX0, iX0X0)
        NeginvB22B21 <- crossprod(-invB22,B21)
        B11 <- iX0X0 + as.numeric(invB22)*crossprod(B21,B21)
        
        i1 = seq_len(q0)
        i2 = q0 + 1
        iXX[i1, i1] = B11
        iXX[i2, i2] = 1 / B22
        iXX[i2, i1] = NeginvB22B21
        iXX[i1, i2] = NeginvB22B21
        
        beta <- crossprod(iXX,XY)
        stats <- beta[i2] / sqrt(invB22 * vgs)
        p <- 2 * pt(abs(stats), n - i2, lower.tail = FALSE)
        effect <- beta[i2]
        return(list(effect = effect, p = p))
    }
    
    #Paralleled MLM
    if (cpu == 1) {
        print.f <- function(i) {
            print_bar(i = i, n = m, type = "type1", fixed.points = TRUE)
        }
        mkl_env({
            results <- lapply(seq_len(m), eff.mlm.parallel)
        }, threads = min(2^(n %/% 1000), math.cpu))
    } else {
        if (Sys.info()[['sysname']] == 'Windows'){
            print.f <- function(i) {
                print_bar(i = i, n = m, type = "type1", fixed.points = TRUE)
            }
            cl <- makeCluster(getOption("cl.cores", cpu))
            clusterExport(cl, varlist=c("geno", "yt", "X0", "U", "vgs", "ves", "math.cpu"), envir=environment())
            Exp.packages <- clusterEvalQ(cl, c(library(bigmemory)))
            results <- parLapply(cl, seq_len(m), eff.mlm.parallel)
            stopCluster(cl)
        }else{
            tmpf.name <- tempfile()
            tmpf <- fifo(tmpf.name, open="w+b", blocking=TRUE)
            writeBin(0, tmpf)
            print.f <- function(i){print_bar(n=m, type="type3", tmp.file=tmpf, fixed.points=TRUE)}
            mkl_env({
                results <- mclapply(seq_len(m), eff.mlm.parallel, mc.cores=cpu)
            })
            close(tmpf); unlink(tmpf.name); message();
        }
    }
    if (is.list(results))
        results <- matrix(unlist(results), m, byrow = TRUE)
    #print("****************MLM ACCOMPLISHED****************")
    return(results)
}#end of MVP.MLM function<|MERGE_RESOLUTION|>--- conflicted
+++ resolved
@@ -60,11 +60,6 @@
     
     n <- ncol(geno)
     m <- nrow(geno)
-<<<<<<< HEAD
-=======
-    if (priority == "speed")
-        geno <- as.matrix(geno)
->>>>>>> 1a773164
     
     ys <- as.numeric(as.matrix(phe[,2]))
     if (is.null(K)) {
